--- conflicted
+++ resolved
@@ -189,21 +189,12 @@
   end.
 
 Ltac autosubst_unfold :=
-<<<<<<< HEAD
   autosubst_typeclass_normalize; autosubst_unfold_up;
-  rewrite ?rename_substX, ?upX; unfold ren, scomp, hcomp.
+  rewrite ?rename_substX; unfold ren, scomp, hcomp, upren.
 
 Ltac autosubst_unfoldH H :=
   autosubst_typeclass_normalizeH H; autosubst_unfold_upH H;
-  rewrite ?rename_substX, ?upX in H; unfold ren, scomp, hcomp in H.
-=======
-  autosubst_typeclass_normalize;
-  rewrite ?rename_substX, ?upX; unfold ren, scomp, hcomp, upren.
-
-Ltac autosubst_unfoldH H :=
-  autosubst_typeclass_normalizeH H;
-  rewrite ?rename_substX, ?upX in H; unfold ren, scomp, hcomp, upren in H.
->>>>>>> 431d488c
+  rewrite ?rename_substX in H; unfold ren, scomp, hcomp, upren in H.
 
 (** Simplify results. *)
 

(** The main automation tactics. *)
Require Import Autosubst_Basics Autosubst_MMap Autosubst_Classes.

(** Derived substitution lemmas. *)

Section LemmasForSubst.

Context {term : Type} {Ids_term : Ids term}
        {Rename_term : Rename term} {Subst_term : Subst term}
        {SubstLemmas_term : SubstLemmas term}.

Implicit Types (s t : term) (sigma tau theta : var -> term) (xi : var -> var).

Lemma rename_substX xi : rename xi = subst (ren xi).
Proof. f_ext. apply rename_subst. Qed.

Lemma upX sigma : up sigma = ids 0 .: sigma >>> subst (ren (+1)).
Proof. unfold up. now rewrite rename_substX. Qed.

Lemma id_scompX sigma : ids >>> subst sigma = sigma.
Proof. f_ext. apply id_subst. Qed.

Lemma id_scompR {A} sigma (f : _ -> A) :
  ids >>> (subst sigma >>> f) = sigma >>> f.
Proof. now rewrite <- compA, id_scompX. Qed.

Lemma subst_idX : subst ids = id.
Proof. f_ext. exact subst_id. Qed.

Lemma subst_compI sigma tau s :
  s.[sigma].[tau] = s.[sigma >>> subst tau].
Proof. apply subst_comp. Qed.

Lemma subst_compX sigma tau :
  subst sigma >>> subst tau = subst (sigma >>> subst tau).
Proof. f_ext. apply subst_comp. Qed.

Lemma subst_compR {A} sigma tau (f : _ -> A) :
  subst sigma >>> (subst tau >>> f) = subst (sigma >>> subst tau) >>> f.
Proof. now rewrite <- subst_compX. Qed.

Lemma fold_ren_cons (x : var) (xi : var -> var) :
  ids x .: ren xi = ren (x .: xi).
Proof. unfold ren. now rewrite scons_comp. Qed.

Lemma upE sigma : up sigma = ids 0 .: sigma >> ren (+1).
Proof. apply upX. Qed.

(* unfold upn *)

Lemma upnSX n sigma :
  upn (S n) sigma = ids 0 .: upn n sigma >>> subst (ren (+1)).
Proof.
  unfold iterate; now rewrite upX.
Qed.

Lemma upnSE n sigma :
  upn (S n) sigma = ids 0 .: upn n sigma >> ren (+1).
Proof.
  now rewrite upnSX.
Qed.

Lemma upn0 sigma : upn 0 sigma = sigma.
Proof. reflexivity. Qed.

(* fold up *)

Lemma fold_up k sigma :
  ids k .: sigma >> ren (+S k) = up sigma >> ren (+k).
Proof.
  unfold scomp, ren. rewrite upX; fsimpl; rewrite id_subst, subst_compX; simpl; fsimpl.
  unfold ren. fsimpl. rewrite id_scompX. now fsimpl.
Qed.

Lemma fold_up0 sigma :
  sigma >> ren (+0) = sigma.
Proof.
  unfold scomp, ren. fsimpl. now rewrite subst_idX.
Qed.

(* combine up *)

Lemma fold_up_up sigma : up (up sigma) = upn 2 sigma.
Proof. reflexivity. Qed.

Lemma fold_up_upn n sigma : up (upn n sigma) = upn (S n) sigma.
Proof. reflexivity. Qed.

Lemma fold_upn_up n sigma : upn n (up sigma) = upn (S n) sigma.
Proof. now rewrite iterate_Sr. Qed.

End LemmasForSubst.

(** Derived substitution lemmas for heterogeneous substitutions. *)

Section LemmasForHSubst.

Context {inner outer : Type}.

Context {Ids_inner : Ids inner} {Rename_inner : Rename inner}
  {Subst_inner : Subst inner} {SubstLemmas_inner : SubstLemmas inner}.

Context {Ids_outer : Ids outer} {Rename_outer : Rename outer}
  {Subst_outer : Subst outer} {SubstLemmas_outer : SubstLemmas outer}.

Context {HSubst_inner_outer : HSubst inner outer}.
Context {HSubstLemmas_inner_outer : HSubstLemmas inner outer}.
Context {SubstHSubstComp_inner_outer : SubstHSubstComp inner outer}.

Lemma id_hsubstX (sigma : var -> inner) : ids >>> hsubst sigma = ids.
Proof. f_ext. apply id_hsubst. Qed.

Lemma id_hsubstR {A} (f : _ -> A) (sigma : var -> inner) :
  ids >>> (hsubst sigma >>> f) = ids >>> f.
Proof. now rewrite <- compA, id_hsubstX. Qed.

Lemma hsubst_idX : hsubst ids = id.
Proof. f_ext. exact hsubst_id. Qed.

Lemma hsubst_compI sigma tau s :
  s.|[sigma].|[tau] = s.|[sigma >>> subst tau].
Proof. apply hsubst_comp. Qed.

Lemma hsubst_compX sigma tau :
  hsubst sigma >>> hsubst tau = hsubst (sigma >>> subst tau).
Proof. f_ext. apply hsubst_comp. Qed.

Lemma hsubst_compR {A} sigma tau (f : _ -> A) :
  hsubst sigma >>> (hsubst tau >>> f) = hsubst (sigma >>> subst tau) >>> f.
Proof. now rewrite <- hsubst_compX. Qed.

Lemma scomp_hcompI sigma theta s :
  s.[sigma].|[theta] = s.|[theta].[sigma >>> hsubst theta].
Proof. apply subst_hsubst_comp. Qed.

Lemma scomp_hcompX sigma theta :
  subst sigma >>> hsubst theta = hsubst theta >>> subst (sigma >>>hsubst theta).
Proof. f_ext. apply subst_hsubst_comp. Qed.

Lemma scomp_hcompR {A} sigma theta (f : _ -> A) :
  subst sigma >>> (hsubst theta >>> f) =
  hsubst theta >>> (subst (sigma >>> hsubst theta) >>> f).
Proof. now rewrite <- compA, scomp_hcompX. Qed.

End LemmasForHSubst.

(** Normalize the goal state. *)

Ltac autosubst_typeclass_normalize :=
  mmap_typeclass_normalize;
  repeat match goal with
  | [|- context[ids ?x]] =>
    let s := constr:(ids x) in progress change (ids x) with s
  | [|- appcontext[ren ?xi]] =>
    let s := constr:(ren xi) in progress change (ren xi) with s
  | [|- appcontext[rename ?xi]] =>
    let s := constr:(rename xi) in progress change (rename xi) with s
  | [|- appcontext[subst ?sigma]] =>
    let s := constr:(subst sigma) in progress change (subst sigma) with s
  | [|- appcontext[hsubst ?sigma]] =>
    let s := constr:(hsubst sigma) in progress change (hsubst sigma) with s
  end.

Ltac autosubst_typeclass_normalizeH H :=
  mmap_typeclass_normalizeH H;
  repeat match typeof H with
  | context[ids ?x] =>
    let s := constr:(ids x) in progress change (ids x) with s in H
  | appcontext[ren ?xi] =>
    let s := constr:(ren xi) in progress change (ren xi) with s in H
  | appcontext[rename ?xi] =>
    let s := constr:(rename xi) in progress change (rename xi) with s in H
  | appcontext[subst ?sigma] =>
    let s := constr:(subst sigma) in progress change (subst sigma) with s in H
  | appcontext[hsubst ?sigma] =>
    let s := constr:(hsubst sigma) in progress change (hsubst sigma) with s in H
  end.

Ltac autosubst_unfold_up :=
  rewrite ?upX, ?upnSX;
  repeat match goal with
  | [|- context[upn 0 ?sigma]] => change (upn 0 sigma) with sigma
  end.

Ltac autosubst_unfold_upH H :=
  rewrite ?upX, ?upnSX in H;
  repeat match typeof H with
  | context[upn 0 ?sigma] => change (upn 0 sigma) with sigma
  end.

Ltac autosubst_unfold :=
  autosubst_typeclass_normalize; autosubst_unfold_up;
  rewrite ?rename_substX; unfold ren, scomp, hcomp, upren.

Ltac autosubst_unfoldH H :=
  autosubst_typeclass_normalizeH H; autosubst_unfold_upH H;
  rewrite ?rename_substX in H; unfold ren, scomp, hcomp, upren in H.

(** Simplify results. *)

Ltac fold_ren :=
  repeat match goal with
    | [|- context[?xi >>> (@ids ?T _)]] =>
         change (xi >>> (@ids T _)) with (@ren T _ xi)
    | [|- context[?xi >>> (@ids ?T _ >>> ?g)]] =>
         change (xi >>> (@ids T _ >>> g)) with (@ren T _ xi >>> g)
    | [|- context[?xi >>> @ren ?T _ ?zeta]] =>
         change (xi >>> @ren T _ zeta) with (@ren T _ (xi >>> zeta))
    | [|- context[?xi >>> (@ren ?T _ ?zeta >>> ?g)]] =>
         change (xi >>> (@ren T _ zeta >>> g)) with
                (@ren T _ (xi >>> zeta) >>> g)
    | _ => rewrite fold_ren_cons
  end.

Ltac fold_renH H :=
  repeat match typeof H with
    | context[?xi >>> (@ids ?T _)] =>
         change (xi >>> (@ids T _)) with (@ren T _ xi) in H
    | context[?xi >>> (@ids ?T _ >>> ?g)] =>
         change (xi >>> (@ids T _ >>> g)) with (@ren T _ xi >>> g) in H
    | context[?xi >>> @ren ?T _ ?zeta] =>
         change (xi >>> @ren T _ zeta) with (@ren T _ (xi >>> zeta)) in H
    | context[?xi >>> (@ren ?T _ ?zeta >>> ?g)] =>
         change (xi >>> (@ren T _ zeta >>> g)) with
                (@ren T _ (xi >>> zeta) >>> g) in H
    | _ => rewrite fold_ren_cons in H
  end.

Ltac fold_comp :=
  repeat match goal with
    | [|- context[?f >>> (?g >>> ?h)]] =>
        change (f >>> (g >>> h)) with ((f >>> g) >>> h)
    | [|- context[?sigma >>> subst ?tau]] =>
        change (sigma >>> subst tau) with (sigma >> tau)
    | [|- context[?sigma >>> hsubst ?tau]] =>
        change (sigma >>> hsubst tau) with (sigma >>| tau)
  end.

Ltac fold_compH H :=
  repeat match typeof H with
    | context[?f >>> (?g >>> ?h)] =>
        change (f >>> (g >>> h)) with ((f >>> g) >>> h) in H
    | context[?sigma >>> subst ?tau] =>
        change (sigma >>> subst tau) with (sigma >> tau) in H
    | context[?sigma >>> hsubst ?tau] =>
        change (sigma >>> hsubst tau) with (sigma >>| tau) in H
  end.

Ltac fold_up := rewrite ?fold_up, ?fold_up0;
  repeat match goal with
    | [|- context[up (up ?sigma)]] =>
      change (up (up sigma)) with (upn 2 sigma)
    | [|- context[up (upn ?n ?sigma)]] =>
      change (up (upn n sigma)) with (upn (S n) sigma)
    | _ => rewrite fold_upn_up
  end.

Ltac fold_upH H := rewrite ?fold_up, ?fold_up0 in H;
  repeat match typeof H with
    | context[up (up ?sigma)] =>
      change (up (up sigma)) with (upn 2 sigma) in H
    | context[up (upn ?n ?sigma)] =>
      change (up (upn n sigma)) with (upn (S n) sigma) in H
    | _ => rewrite fold_upn_up in H
  end.

(** Solve & Simplify goals involving substitutions. *)

Ltac autosubst :=
  simpl; trivial; autosubst_unfold; solve [repeat first
  [ solve [trivial]
  | progress (
      simpl; unfold _bind, ren, scomp, hcomp; fsimpl; autosubst_unfold_up;
      autorewrite with autosubst;
      rewrite ?id_scompX, ?id_scompR, ?subst_idX, ?subst_compX,
              ?subst_compR, ?id_subst, ?subst_id, ?subst_compI,
              ?id_hsubstX, ?id_hsubstR, ?hsubst_idX, ?scomp_hcompX,
              ?scomp_hcompR, ?hsubst_compX, ?hsubst_compR,
              ?hsubst_id, ?id_hsubst, ?hsubst_compI, ?scomp_hcompI
    )
  | match goal with [|- appcontext[(_ .: _) ?x]] =>
      match goal with [y : _ |- _ ] => unify y x; destruct x; simpl @scons end
    end
  | fold_id]].

Ltac asimpl :=
  simpl; autosubst_unfold; repeat first
  [ progress (
      simpl; unfold _bind, ren, scomp, hcomp; fsimpl; autosubst_unfold_up;
      autorewrite with autosubst;
      rewrite ?id_scompX, ?id_scompR, ?subst_idX, ?subst_compX,
              ?subst_compR, ?id_subst, ?subst_id, ?subst_compI,
              ?id_hsubstX, ?id_hsubstR, ?hsubst_idX, ?scomp_hcompX,
              ?scomp_hcompR, ?hsubst_compX, ?hsubst_compR,
              ?hsubst_id, ?id_hsubst, ?hsubst_compI, ?scomp_hcompI
    )
  | fold_id];
<<<<<<< HEAD
  fold_ren; fold_comp; repeat open_fold (upren _); rewrite <- ?upE.
=======
  fold_ren; fold_comp; fold_up.
>>>>>>> 4417bf0b

Ltac asimplH H :=
  simpl in H; autosubst_unfoldH H; repeat first
  [ progress (
      simpl in H; unfold _bind, ren, scomp, hcomp in H; fsimpl in H;
      autosubst_unfold_upH H; autorewrite with autosubst in H;
      rewrite ?id_scompX, ?id_scompR, ?subst_idX, ?subst_compX,
              ?subst_compR, ?id_subst, ?subst_id, ?subst_compI,
              ?id_hsubstX, ?id_hsubstR, ?hsubst_idX, ?scomp_hcompX,
              ?scomp_hcompR, ?hsubst_compX, ?hsubst_compR,
              ?hsubst_id, ?id_hsubst, ?hsubst_compI, ?scomp_hcompI in H
    )
  | fold_id in H];
<<<<<<< HEAD
  fold_renH H; fold_compH H; repeat open_fold (upren _) in H; rewrite <- ?upE in H.
=======
  fold_renH H; fold_compH H; fold_upH H.
>>>>>>> 4417bf0b

Tactic Notation "asimpl" "in" ident(H) := asimplH H.
Tactic Notation "asimpl" "in" "*" := (in_all asimplH); asimpl.

(* Local Variables: *)
(* coq-load-path: (("." "Autosubst")) *)
(* End: *)<|MERGE_RESOLUTION|>--- conflicted
+++ resolved
@@ -253,7 +253,8 @@
     | [|- context[up (upn ?n ?sigma)]] =>
       change (up (upn n sigma)) with (upn (S n) sigma)
     | _ => rewrite fold_upn_up
-  end.
+  end;
+  repeat open_fold (upren _).
 
 Ltac fold_upH H := rewrite ?fold_up, ?fold_up0 in H;
   repeat match typeof H with
@@ -262,7 +263,8 @@
     | context[up (upn ?n ?sigma)] =>
       change (up (upn n sigma)) with (upn (S n) sigma) in H
     | _ => rewrite fold_upn_up in H
-  end.
+  end;
+  repeat open_fold (upren _) in H.
 
 (** Solve & Simplify goals involving substitutions. *)
 
@@ -295,11 +297,7 @@
               ?hsubst_id, ?id_hsubst, ?hsubst_compI, ?scomp_hcompI
     )
   | fold_id];
-<<<<<<< HEAD
-  fold_ren; fold_comp; repeat open_fold (upren _); rewrite <- ?upE.
-=======
   fold_ren; fold_comp; fold_up.
->>>>>>> 4417bf0b
 
 Ltac asimplH H :=
   simpl in H; autosubst_unfoldH H; repeat first
@@ -313,11 +311,7 @@
               ?hsubst_id, ?id_hsubst, ?hsubst_compI, ?scomp_hcompI in H
     )
   | fold_id in H];
-<<<<<<< HEAD
-  fold_renH H; fold_compH H; repeat open_fold (upren _) in H; rewrite <- ?upE in H.
-=======
   fold_renH H; fold_compH H; fold_upH H.
->>>>>>> 4417bf0b
 
 Tactic Notation "asimpl" "in" ident(H) := asimplH H.
 Tactic Notation "asimpl" "in" "*" := (in_all asimplH); asimpl.

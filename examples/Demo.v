(** * Autosubst Tutorial

    In this tutorial we will use Autosubst to formalize the reduction relation
    of the untyped lambda calculus and show substitutivity. *)

Require Import Autosubst.

(** ** Syntax and the substitution operation

    The syntax of the untyped lambda calculus is given by the following grammar.

    #
      <div class="code" syle="width:100%">
       <img src="ulc.png" alt="s, t ::= x | s t | \ s"/>
      </div>
    #

    To generate the substitution operation we need an inductive type
    corresponding to the terms above with a few annotations.

    - There must be _exactly_ one variable constructor which has a single
      argument of type [var]. The type [var] is convertible to [nat], which is
      used to represent de Bruijn indices.
    - Subterms with additional bound variables must be of type [{bind term}]
      instead of [term]. The notation [{bind T}] is convertible to [T]. *)

Inductive term :=
| TVar (x : var)
| App  (s t : term)
| Lam  (s : {bind term}).

(** Now we can automatically derive the substitution operations and lemmas.
    This is done by generating instances for the following typeclasses:

    - [VarConstr term] provides the generic variable constructor Var for term.
      It is always equivalent to the single constructor having an argument of
      type [var]. In this example, [Var] is convertible to [TVar].
    - [Rename term] provides the renaming operation on term.
    - [Subst term] provides the substitution operation on term and needs a
      [Rename] instance in the presence of binders.
    - [SubstLemmas term] contains proofs for the basic lemmas.

    Each instance is inferred automatically by using the [derive] tactic. *)

Instance VarConstr_term : VarConstr term. derive. Defined.
Instance Rename_term : Rename term. derive. Defined.
Instance Subst_term : Subst term. derive. Defined.
Instance SubstLemmas_term : SubstLemmas term. derive. Qed.

(** At this point we can use the notations:

    - [s.[sigma]] for the application of the substitution [sigma] to a term [s].
    - [sigma >> tau] for the composition of sigma and tau, i.e., the
      substitution [fun x => (sigma x).[tau]].

<<<<<<< HEAD
    SubstLemmas contains the following lemmas:
    - [id_subst s x : (Var x).[sigma] = sigma x]
    - [subst_id s : s.[Var] = s]
    - [subst_comp sigma tau : s.[sigma].[tau] = s.[sigma >> tau]]
    - [rename_subst xi s : rename xi s = s.[ren xi]]
    where [ren xi x = Var (xi x)].

    In addition these lemmas allow you to use the autosubst tactic. *)
=======
    Additionally there is a generic cast [ren] from renamings (functions of type
    [nat -> nat] to substitutions). Use [autosubst] to simplify terms containing
    substitutions. *)
>>>>>>> 6f89888c

(** ** Reduction and substitutivity

    The single-step reduction relation is defined by the following inference
    rules

    #
      <div class="code" style="text-align:center; width:100%">
        <img src="red1.png" alt="AppL"/>
        <img src="red2.png" alt="AppR"/>
        <img src="red3.png" alt="Lam"/> <br/>
        <img src="red4.png" alt="Beta"/>
      </div>
    #

    The Coq notation for stream cons is [.:] and the identity substitution is
    [Var]. Additionally, we define the abbreviation [ beta t = t .: Var ].

    The definition below is an almost verbatim copy of the inference rules. The
    one difference is in the beta rule. Instead of using [s.[beta t]]
    directly, we add an equation to the premise.

    This makes the constructor applicable even if the substitution on [s] is
    not of to the special form [beta t]. The resulting equation can then be
    solved using [autosubst]. *)

Inductive step : term -> term -> Prop :=
| step_beta (s1 s2 t : term) :
    s2 = s1.[beta t] -> step (App (Lam s1) t) s2
| step_appL (s1 s2 t : term) :
    step s1 s2 -> step (App s1 t) (App s2 t)
| step_appR (s t1 t2 : term) :
    step t1 t2 -> step (App s t1) (App s t2)
| step_lam  (s1 s2 : term) :
    step s1 s2 -> step (Lam s1) (Lam s2).

(** The proof of substitutivity proceeds by induction on the reduction relation.
    In every case we use [autosubst] to simplify the substitution operation and
    apply a constructor. Apart from [step_beta] every case is trivial and solved
    by the tactic of the same name.

    In the case of beta reduction we have to show the equation
    [s1.[t .: Var].[sigma] = s1.[up sigma].[t.[sigma] .: Var]].

    This goal can be solved using [autosubst], since both sides of the equation
    are equivalent to the normal form [s1.[t.[sigma] .: sigma]]. *)    

Lemma substitutivity s1 s2 :
  step s1 s2 -> forall sigma, step s1.[sigma] s2.[sigma].
Proof.
  induction 1; intros; autosubst; constructor; trivial. subst. autosubst.
Qed.<|MERGE_RESOLUTION|>--- conflicted
+++ resolved
@@ -53,20 +53,9 @@
     - [sigma >> tau] for the composition of sigma and tau, i.e., the
       substitution [fun x => (sigma x).[tau]].
 
-<<<<<<< HEAD
-    SubstLemmas contains the following lemmas:
-    - [id_subst s x : (Var x).[sigma] = sigma x]
-    - [subst_id s : s.[Var] = s]
-    - [subst_comp sigma tau : s.[sigma].[tau] = s.[sigma >> tau]]
-    - [rename_subst xi s : rename xi s = s.[ren xi]]
-    where [ren xi x = Var (xi x)].
-
-    In addition these lemmas allow you to use the autosubst tactic. *)
-=======
     Additionally there is a generic cast [ren] from renamings (functions of type
     [nat -> nat] to substitutions). Use [autosubst] to simplify terms containing
     substitutions. *)
->>>>>>> 6f89888c
 
 (** ** Reduction and substitutivity
 

THEORIES := $(wildcard theories/*.v)
EXAMPLES := $(wildcard examples/*.v)
DOC := doc/
EXTRA_DIR := extra/
HEADER := $(EXTRA_DIR)header.html
FOOTER := $(EXTRA_DIR)footer.html

all:
	$(MAKE) -C theories
	$(MAKE) -C examples

clean:
	$(MAKE) -C theories clean
	$(MAKE) -C examples clean
	rm -rf $(DOC)

dist:
	git archive -o autosubst-HEAD.tar.gz HEAD

doc: all
<<<<<<< HEAD
	- mkdir $(DOC)
	coqdoc --table-of-contents --html --interpolate \
	  --index indexpage --no-lib-name --parse-comments \
	  --with-header $(HEADER) --with-footer $(FOOTER) \
	  -d $(DOC) -R theories Autosubst $(THEORIES) $(EXAMPLES)
	cp $(EXTRA_DIR)*.css $(EXTRA_DIR)*.ttf $(DOC)
=======
	- mkdir -p html
	coqdoc --table-of-contents --html -d html \
	  -R theories Autosubst $(THEORIES) $(EXAMPLES)
	cp extra/*.css extra/*.ttf html/
>>>>>>> 6f89888c


install:
	$(MAKE) -C theories install

<<<<<<< HEAD
.PHONY: all clean install doc
=======
.PHONY: all clean dist doc install
>>>>>>> 6f89888c
<|MERGE_RESOLUTION|>--- conflicted
+++ resolved
@@ -18,26 +18,15 @@
 	git archive -o autosubst-HEAD.tar.gz HEAD
 
 doc: all
-<<<<<<< HEAD
-	- mkdir $(DOC)
+	- mkdir -p $(DOC)
 	coqdoc --table-of-contents --html --interpolate \
 	  --index indexpage --no-lib-name --parse-comments \
 	  --with-header $(HEADER) --with-footer $(FOOTER) \
 	  -d $(DOC) -R theories Autosubst $(THEORIES) $(EXAMPLES)
 	cp $(EXTRA_DIR)*.css $(EXTRA_DIR)*.ttf $(DOC)
-=======
-	- mkdir -p html
-	coqdoc --table-of-contents --html -d html \
-	  -R theories Autosubst $(THEORIES) $(EXAMPLES)
-	cp extra/*.css extra/*.ttf html/
->>>>>>> 6f89888c
 
 
 install:
 	$(MAKE) -C theories install
 
-<<<<<<< HEAD
-.PHONY: all clean install doc
-=======
-.PHONY: all clean dist doc install
->>>>>>> 6f89888c
+.PHONY: all clean dist doc install